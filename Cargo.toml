--- conflicted
+++ resolved
@@ -78,12 +78,7 @@
 semver = "1.0"
 serde = { version = "1.0", features = ["derive"] }
 serde_json = "1.0"
-<<<<<<< HEAD
-serde_yaml = "0.9"
-shellexpand = "3"
-=======
 shellexpand = "3.1"
->>>>>>> 7d0a2c6e
 soundtouch = "0.4"
 souvlaki = "0.7.2"
 stream-download = { version = "0.5.2", features = ["reqwest-rustls"] }
@@ -113,14 +108,9 @@
 urlencoding = "2.1"
 # viuer = { version = "0.7", features = ["sixel"] }
 viuer = "0.7"
-<<<<<<< HEAD
-walkdir = "2"
-wildmatch = "2"
-=======
 walkdir = "2.5"
 wildmatch = "2.3"
 yaml-rust = "^0.4.5"
->>>>>>> 7d0a2c6e
 ytd-rs = { version = "0.1", features = ["yt-dlp"] }
 # winit = "0.27.0"
 # windows = "0.52"
