#![forbid(unsafe_code)]
#![warn(clippy::pedantic, clippy::nursery)]
// #![warn(rust_2018_idioms)]

/**
 * MIT License
 *
 * termusic - Copyright (c) 2021 Larry Hao
 *
 * Permission is hereby granted, free of charge, to any person obtaining a copy
 * of this software and associated documentation files (the "Software"), to deal
 * in the Software without restriction, including without limitation the rights
 * to use, copy, modify, merge, publish, distribute, sublicense, and/or sell
 * copies of the Software, and to permit persons to whom the Software is
 * furnished to do so, subject to the following conditions:
 *
 * The above copyright notice and this permission notice shall be included in all
 * copies or substantial portions of the Software.
 *
 * THE SOFTWARE IS PROVIDED "AS IS", WITHOUT WARRANTY OF ANY KIND, EXPRESS OR
 * IMPLIED, INCLUDING BUT NOT LIMITED TO THE WARRANTIES OF MERCHANTABILITY,
 * FITNESS FOR A PARTICULAR PURPOSE AND NONINFRINGEMENT. IN NO EVENT SHALL THE
 * AUTHORS OR COPYRIGHT HOLDERS BE LIABLE FOR ANY CLAIM, DAMAGES OR OTHER
 * LIABILITY, WHETHER IN AN ACTION OF CONTRACT, TORT OR OTHERWISE, ARISING FROM,
 * OUT OF OR IN CONNECTION WITH THE SOFTWARE OR THE USE OR OTHER DEALINGS IN THE
 * SOFTWARE.
 */
mod config;
#[cfg(feature = "discord")]
mod discord;
mod invidious;
mod player;
<<<<<<< HEAD
=======
mod playlist;
mod song;
>>>>>>> 6ab12806
mod songtag;
mod sqlite;
mod track;
#[cfg(feature = "cover")]
mod ueberzug;
mod ui;

use config::Termusic;
use std::path::Path;
use std::process;

use ui::{UI, VERSION};

fn main() {
    let mut config = Termusic::default();
    config.load().unwrap_or_default();
    let mut args: Vec<String> = std::env::args().collect();

    args.remove(0);

    if args.iter().any(|arg| arg == "-h" || arg == "--help") {
        display_help();
    }

    if args.iter().any(|arg| arg == "-v" || arg == "--version") {
        println!("Termusic version is: {}", VERSION);
        process::exit(0);
    }

    if let Some(dir) = args.first() {
        let mut path = Path::new(dir).to_path_buf();

        if path.exists() {
            if !path.has_root() {
                if let Ok(p_base) = std::env::current_dir() {
                    path = p_base.join(path);
                }
            }

            if let Ok(p_canonical) = path.canonicalize() {
                path = p_canonical;
            }

            config.music_dir_from_cli = Some(path.to_string_lossy().to_string());
        } else {
            eprintln!("Error: unknown option '{}'", dir);
            process::exit(0);
        }
    }

    UI::new(&config).run();
}

fn display_help() {
    println!(
        "\
Termusic help:

Usage: termusic [OPTIONS] [MUSIC_DIRECTORY]

With no MUSIC_DIRECTORY, use `~/.config/termusic/config.toml`

Options:
    -h, --help        Print this message and exit.
    -v, --version     Print version and exit.
  "
    );

    process::exit(0);
}<|MERGE_RESOLUTION|>--- conflicted
+++ resolved
@@ -30,11 +30,7 @@
 mod discord;
 mod invidious;
 mod player;
-<<<<<<< HEAD
-=======
 mod playlist;
-mod song;
->>>>>>> 6ab12806
 mod songtag;
 mod sqlite;
 mod track;
