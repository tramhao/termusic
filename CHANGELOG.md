--- conflicted
+++ resolved
@@ -26,11 +26,8 @@
 - Fix(tui): not having the current theme selected when entering Theme preview tab.
 - Fix(tui): actually report any errors when adding to the playlist. (Like "invalid file type")
 - Fix(tui): sort Music-Library content Alphanumerically.
-<<<<<<< HEAD
 - Fix(tui): consistent numbering of results in a search popup.
-=======
 - Fix(tui): let `ueberzug` command inherit `stdout` to display chafa.
->>>>>>> 22f79b29
 
 ### [V0.9.1]
 - Released on: August 21, 2024.
