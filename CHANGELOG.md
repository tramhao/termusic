--- conflicted
+++ resolved
@@ -4,11 +4,8 @@
 
 - Change: change default log level to `info` (from `warn`).
 - Change(tui): on windows, properly spawn the server as a detached process.
-<<<<<<< HEAD
 - Feat(tui): allow disabling individual cover-art protocols, even if compiled-in.
-=======
 - Fix: populate media title changes (like radio stream titles) to the TUI again.
->>>>>>> d4c810e0
 - Fix(tui): update status bar (status, volume, speed, gapless) on [volume, speed, gapless] changes, not just status changes.
 - Fix(tui): properly set lyric content on reload (like exiting the config editor).
 - Fix(tui): populate "Stopped" state to everything instead of showing stale data.
