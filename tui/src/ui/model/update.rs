--- conflicted
+++ resolved
@@ -493,11 +493,6 @@
                 self.playlist_switch_layout();
             }
             MainLayoutMsg::DlnaServer => {
-<<<<<<< HEAD
-                self.app.active(&Id::DlnaServer).ok();
-                self.layout = TermusicLayout::DlnaServer;
-                self.playlist_switch_layout();
-=======
                 let mut need_to_set_focus = true;
                 /*if let Ok(Some(AttrValue::Flag(true))) =
                     self.app.query(&Id::Podcast, Attribute::Focus)
@@ -527,9 +522,7 @@
                 }
 
                 self.layout = TermusicLayout::DlnaServer;
-                // self.podcast_sync_feeds_and_episodes();
                 // self.playlist_switch_layout();
->>>>>>> 44a98055
             }
         }
 
@@ -951,13 +944,9 @@
                     TermusicLayout::Podcast => {
                         self.update_layout(MainLayoutMsg::TreeView);
                     }
-<<<<<<< HEAD
-                    TermusicLayout::DlnaServer => {}
-=======
                     TermusicLayout::DlnaServer => {
                         self.update_layout(MainLayoutMsg::TreeView);
                     }
->>>>>>> 44a98055
                 },
             }
         }
