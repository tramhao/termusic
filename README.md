# Terminal Music Player written in Rust

Listen to music freely as both in freedom and free of charge!

**Freedom**: As time goes by, online service providers control pretty much everything we listen to.
Complicated copyright issues make things worse. If my favorite song cannot be found on a website, 
I'll probably just not listen to them for years.

**Free of charge**: You can download from Youtube, NetEase, Migu and KuGou for free. No need to 
register for monthly paid memberships.

As a contributor of [GOMU](https://github.com/issadarkthing/gomu), I met serious problems during 
development. The main problem is data race condition. So I rewrote the player in rust, and hope to
solve the problem.

As for now, MP3, M4A, FLAC, AIFF,WAV, Opus and OGG Vorbis are supported.

By the way, for mobile devices, I recommend sync your music library with mobile with `verysync` and 
listen to them with [Vinyl Music Player](https://github.com/AdrienPoupa/VinylMusicPlayer).

![main](https://github.com/tramhao/termusic/blob/master/screenshots/main.png?raw=true)
![tageditor](https://github.com/tramhao/termusic/blob/master/screenshots/tageditor.png?raw=true)

## Installation

### Requirements

You will need to build with the stable rust toolchain. Version 1.56 is tested, and according to
user feedback, versions below 1.52 do not work.

You will need [GStreamer](https://gstreamer.freedesktop.org) and related plugins installed to play music.

#### Linux

##### Ubuntu

See [here](https://gstreamer.freedesktop.org/documentation/installing/on-linux.html?gi-language=c#install-gstreamer-on-ubuntu-or-debian)

##### Arch Linux

```bash
pacman -S gstreamer gst-libav gst-plugins-base gst-plugins-good gst-plugins-bad gst-plugins-ugly
```

##### Gentoo

```bash
emerge gstreamer gst-plugins-libav gst-plugins-base gst-plugins-good gst-plugins-bad gst-plugins-ugly gst-plugins-meta
```

#### MacOS

See [here](https://gstreamer.freedesktop.org/download/#macos)

#### Windows

See [here](https://gstreamer.freedesktop.org/download/#windows).

#### Youtube-dl support

You can optionally install [youtube-dl](https://ytdl-org.github.io/youtube-dl/download.html) and [FFmpeg](https://www.ffmpeg.org/download.html) to download MP3s from Youtube.

[yt-dlp](https://github.com/yt-dlp/yt-dlp/) is also supported, under feature gate `yt-dlp`.

### Distro Packages

#### Arch Linux

Arch Linux users can install `termusic` from the [AUR](https://aur.archlinux.org/) using an [AUR helper](https://wiki.archlinux.org/index.php/AUR_helpers). For example:

```bash
paru termusic
```

#### NetBSD

NetBSD users can install `termusic` from the official repositories.

```bash
pkgin install termusic
```

### Cargo

```bash
cargo install termusic
```

### From Source

```bash
git clone https://github.com/tramhao/termusic.git
cd termusic
make
```

Then install with:

```bash
make install
```

Or if you need dbus mpris support (you will need to have dbus installed):

```bash
make mpris
```

By default, termusic can display album covers in Kitty or iTerm2 (mac, not tested).
If you need album covers displayed on other terminals, please install [ueberzug](https://github.com/seebye/ueberzug), then:

```bash
make cover
```

If you need mpris, cover, and yt-dlp, do:

```bash
make full
```

Finally, you can run it with:

```bash
~/.local/share/cargo/bin/termusic
```

You can copy it anywhere in your `$PATH`. The configuration file is located in `~/.config/termusic/config.toml`.
However, as this is a minimalistic program, you don't need to edit the configuration file and everything can be set from the app.

<<<<<<< HEAD
## ChangeLog

### [v0.6.6]
- Released on: .
- New: add all key configuration for global, library and playlist.

### [v0.6.5]
- Released on: Jan 3rd, 2022 .
- New: key configuration. To configure a value, please note the modifier bits value: `Shift=1`,`Ctrl=2`,`Alt=4`. You can combine them for example 6 is `Ctrl+Alt`. and 7 is `Ctrl+Alt+Shift`. Please note, whenever shift is configured, the args for char letter should be capital at the same time, for example `Q`.
- New: option to disable confirmation message box for quitting.
- New: aiff metadata supported by `lofty-rs`.
- New: shift_tab works in tag editor and color editor to switch focus.
- Fix: configuration for album photo position and size. Please note, default align for photo is BottomRight, means the x and y specifies bottom right corner of the photo. Supported align: BottomRight,BottomLeft,TopRight,TopLeft. Also, width should be between 1-100 because it's a relative number compared to terminal size. We don't specify height and it's calculated from width and the photo ratio is kept. Meanwhile, when x,y lead to display outside of terminal, app will correct it and try to draw on the terminal.
- Fix: wrong mime-type for embeded album photo.

### [v0.6.4]
- Released on: Dec 24, 2021.
- New feature: using [yt-dlp](https://github.com/yt-dlp/yt-dlp/) for downloading because youtube-dl is slower caused by throttle problem. For details please check [this reddit thread](https://www.reddit.com/r/youtubedl/comments/qfbyal/read_slow_youtube_downloads/). To use it, it's under feature gate yt-dlp. `make full` will enable all features including this one.
- New: opus format support. Metadata is supported by `lofty-rs`.
- New: configuration for album photo size and position.
- Fix: youtube search next page doesn't work.
- Fix: color editor playlist highlight symbol doesn't work.
- Fix: focus issue after exit tag editor.
- Fix: focus issue after download.
- Fix: command line open music dir not working.

### [v0.6.3]
- Released on: Dec 19, 2021.
- New: color theme support. Shift+C to open color editor. You can change the whole theme, or edit the specific color. The themes are from alacritty-themes, and are localed in `~/.config/termusic/themes/` folder. If you open color editor, and found no themes, please copy them manually.


### [v0.6.2]
- Released on: Dec 12, 2021.
- change icons on playlist title.
- New: search works in playlist also.

### [v0.6.1]
- Release on: Dec 3, 2021.
- fix: bug when using kitty, and there is a 1/5 chances that will lead to freeze when start the app.
- fix: when start the app, the first song in playlist will be skipped.

### [v0.6.0]
- Released on: Dec 1,2021.
- Update to tui-realm 1.0. Please note, as it's basically a rewrite, small bugs are inevitable. Please report it in issues and I'll respond very fast.
- Hotkey to quit changed from `Q` to `q`, as now there will show a popup confirmation so it's unlikely to quit accidentally.
- Can add a song to the beginning of playlist or the end. Switch by `a`. Note: I add this to configuration file, and it'll reset your configuration file to default values. Please backup if you need. Basically it's not necessary as all options can be set from inside termusic.

### [v0.5.0]
- Released on: Oct 15, 2021.
- New: album photo for all kinds of terminals. Alacritty,kitty and st tested. Require install ueberzug.

### [v0.3.17]
- Released on: Oct 10, 2021.
- Added rust-toolchain.toml to avoid using nightly toolchain.
- iterm2 album photo support. 
- Minor fix: playingbar title length limit.
- Refactor mpris to operate faster(100ms).

### [v0.3.16]
- Released on: Oct 1, 2021.
- Rename playlist to library, and queue to playlist.
- New: loop mode configuration. Default is queue mode(aka consume mode), can switch to loop mode and single loop mode by pressing "m" key when focusing Playlist. In queue mode, previous song cannot be played as it's already consumed from the playlist. In single loop mode, previous song will be ignored.
- Show volume in progress bar title.


### [v0.3.15]
- Released on: Sep 27, 2021.
- Revert mpris to optional as some users don't have dbus installed( NetBSD and MacOs).

### [v0.3.14]
- Released on: Sep 27 , 2021.
- Minor fix: popup message will display for 5 seconds. no message overlapping each other.
- New: search in playlist. Key binding: "/".
- New: wav file support.
- Fix: All lrc files was merged into mp3 after downloading. Should be distinguished by file name.
- Fix: play any folder with command line args.
- Fix: spamming mpris propertieschanged messages. Thus mpris is default now.

### [v0.3.13]
- Released on: Sep 23, 2021.
- New: mpris support(optional). use "make mpris" to compile and install it.
- Show a message when start playing a song.
- Remove the usage of msgbox component and use paragraph instead.
- press "N" for previous song.


### [v0.3.12]
- Released on: Sep 15, 2021.
- Minor fix: wrong hints for empty queue.
- Load queue faster.
- Remove dependency of openssl.
- Remove dependency of urlqstring.

### [v0.3.11]
- Released on: Sep 13, 2021.
- Load faster by loading queue after app start.
- Remove dependency of ogg-metadata.
- Display version info in both tui and cli.
- Could override music directory with command line arguments.

### [v0.3.10]
- Released on: Sep 11, 2021.
- New: ogg vorbis format support.

### [v0.3.9]
- Released on: Sep 7, 2021.
- New: flac format support.
- Refactor invidious.rs.

### [v0.3.8]
- Released on: Sep 4, 2021.
- Remove the usage of configr, also make the app minimal.
- Change hotkey for help to Ctrl+h.
- Rearrange components in tag editor.
- Embed duration into tag. Load faster.
- Remove dependency of mp3-duration.
- Minor fix: lyric lang_ext was set to wrong names.

### [v0.3.7] 
- Released on: Sep 2, 2021.
- Fix table focus issue.
- Fix invidious search slow down the whole program.
- Change http client from reqwest to ureq, to make the app minimal, thus speed up compilation.

### [v0.3.6] 
- Released on: Aug 31, 2021.
- Remove the dependency of unicode truncate, as tui-realm-stdlib implemented width for table.
- Fix playlist sorting with characters of mixed languages.
- Speed up load_queue and sort playlist.
- Minor fix: duration display in queue.

### [v0.3.5] 
- Released on: Aug 26, 2021.
- Refactoring status line, to show download success or fail message.
- Parsing output of youtube-dl to select downloaded song in playlist.
- Embed all lyrics after youtube download. Switch lyric with "T" key while playing.
- Show popup messages on top right corner.
- Sort file name(including chinese) in tree.
- Can delete single lyric from tag editor.
- Currently only mp3 support several lyrics.


### [v0.3.4] 
- Released on: Aug 24 2021. 
- Refactoring lyric mod to songtag mod.
- Run songtag search in threads so it'll not block tageditor.
- Refactoring youtube_options and no more search error with youtube.

### [v0.3.3] 
- Released on: August 21, 2021.
- Run songtag search in parallel to save some time in tageditor.

## Implemented features(changelog before v0.3.3):
- [x] Music library below ~/Music, can be changed via editing $HOME/.config/termusic/config.toml
- [x] Pause/Skip
- [x] Seek forward/backward
- [x] USLT lyric
- [x] Album Photo display(only for kitty terminal)
- [x] Youtube-dl integration
- [x] lyric and tag download
- [x] yank and paste in playlist
- [x] Lyric offset adjustment 
- [x] Local service to fetch lyrics
- [x] Download song in tag editor
- [x] Configuration v0.2.6
- [x] Local service for kugou v0.2.10
- [x] Youtube-dl progress indication(indicated by status line)
- [x] Youtube search by invidious V0.2.7(from the same dialogue of download)
- [x] Local service for migu v0.2.8
- [x] m4a format support v0.2.12
- [x] switch to Gstreamer playing backend in order to support m4a v0.2.12
- [x] m4a meta support v0.3.0
- [x] Invidious servers are random selected and verified, thus no configuration is needed.v0.3.2

## Thanks for
=======
## Thanks
>>>>>>> b90b718f
- [tui-realm](https://github.com/veeso/tui-realm) 
- [termscp](https://github.com/veeso/termscp)
- [netease-cloud-music-gtk](https://github.com/gmg137/netease-cloud-music-gtk)
- [alacritty-themes](https://github.com/rajasegar/alacritty-themes)

## License

GPLv3 for NetEase api code under `src/lyric/netease`.
MIT License for other code.<|MERGE_RESOLUTION|>--- conflicted
+++ resolved
@@ -128,185 +128,7 @@
 You can copy it anywhere in your `$PATH`. The configuration file is located in `~/.config/termusic/config.toml`.
 However, as this is a minimalistic program, you don't need to edit the configuration file and everything can be set from the app.
 
-<<<<<<< HEAD
-## ChangeLog
-
-### [v0.6.6]
-- Released on: .
-- New: add all key configuration for global, library and playlist.
-
-### [v0.6.5]
-- Released on: Jan 3rd, 2022 .
-- New: key configuration. To configure a value, please note the modifier bits value: `Shift=1`,`Ctrl=2`,`Alt=4`. You can combine them for example 6 is `Ctrl+Alt`. and 7 is `Ctrl+Alt+Shift`. Please note, whenever shift is configured, the args for char letter should be capital at the same time, for example `Q`.
-- New: option to disable confirmation message box for quitting.
-- New: aiff metadata supported by `lofty-rs`.
-- New: shift_tab works in tag editor and color editor to switch focus.
-- Fix: configuration for album photo position and size. Please note, default align for photo is BottomRight, means the x and y specifies bottom right corner of the photo. Supported align: BottomRight,BottomLeft,TopRight,TopLeft. Also, width should be between 1-100 because it's a relative number compared to terminal size. We don't specify height and it's calculated from width and the photo ratio is kept. Meanwhile, when x,y lead to display outside of terminal, app will correct it and try to draw on the terminal.
-- Fix: wrong mime-type for embeded album photo.
-
-### [v0.6.4]
-- Released on: Dec 24, 2021.
-- New feature: using [yt-dlp](https://github.com/yt-dlp/yt-dlp/) for downloading because youtube-dl is slower caused by throttle problem. For details please check [this reddit thread](https://www.reddit.com/r/youtubedl/comments/qfbyal/read_slow_youtube_downloads/). To use it, it's under feature gate yt-dlp. `make full` will enable all features including this one.
-- New: opus format support. Metadata is supported by `lofty-rs`.
-- New: configuration for album photo size and position.
-- Fix: youtube search next page doesn't work.
-- Fix: color editor playlist highlight symbol doesn't work.
-- Fix: focus issue after exit tag editor.
-- Fix: focus issue after download.
-- Fix: command line open music dir not working.
-
-### [v0.6.3]
-- Released on: Dec 19, 2021.
-- New: color theme support. Shift+C to open color editor. You can change the whole theme, or edit the specific color. The themes are from alacritty-themes, and are localed in `~/.config/termusic/themes/` folder. If you open color editor, and found no themes, please copy them manually.
-
-
-### [v0.6.2]
-- Released on: Dec 12, 2021.
-- change icons on playlist title.
-- New: search works in playlist also.
-
-### [v0.6.1]
-- Release on: Dec 3, 2021.
-- fix: bug when using kitty, and there is a 1/5 chances that will lead to freeze when start the app.
-- fix: when start the app, the first song in playlist will be skipped.
-
-### [v0.6.0]
-- Released on: Dec 1,2021.
-- Update to tui-realm 1.0. Please note, as it's basically a rewrite, small bugs are inevitable. Please report it in issues and I'll respond very fast.
-- Hotkey to quit changed from `Q` to `q`, as now there will show a popup confirmation so it's unlikely to quit accidentally.
-- Can add a song to the beginning of playlist or the end. Switch by `a`. Note: I add this to configuration file, and it'll reset your configuration file to default values. Please backup if you need. Basically it's not necessary as all options can be set from inside termusic.
-
-### [v0.5.0]
-- Released on: Oct 15, 2021.
-- New: album photo for all kinds of terminals. Alacritty,kitty and st tested. Require install ueberzug.
-
-### [v0.3.17]
-- Released on: Oct 10, 2021.
-- Added rust-toolchain.toml to avoid using nightly toolchain.
-- iterm2 album photo support. 
-- Minor fix: playingbar title length limit.
-- Refactor mpris to operate faster(100ms).
-
-### [v0.3.16]
-- Released on: Oct 1, 2021.
-- Rename playlist to library, and queue to playlist.
-- New: loop mode configuration. Default is queue mode(aka consume mode), can switch to loop mode and single loop mode by pressing "m" key when focusing Playlist. In queue mode, previous song cannot be played as it's already consumed from the playlist. In single loop mode, previous song will be ignored.
-- Show volume in progress bar title.
-
-
-### [v0.3.15]
-- Released on: Sep 27, 2021.
-- Revert mpris to optional as some users don't have dbus installed( NetBSD and MacOs).
-
-### [v0.3.14]
-- Released on: Sep 27 , 2021.
-- Minor fix: popup message will display for 5 seconds. no message overlapping each other.
-- New: search in playlist. Key binding: "/".
-- New: wav file support.
-- Fix: All lrc files was merged into mp3 after downloading. Should be distinguished by file name.
-- Fix: play any folder with command line args.
-- Fix: spamming mpris propertieschanged messages. Thus mpris is default now.
-
-### [v0.3.13]
-- Released on: Sep 23, 2021.
-- New: mpris support(optional). use "make mpris" to compile and install it.
-- Show a message when start playing a song.
-- Remove the usage of msgbox component and use paragraph instead.
-- press "N" for previous song.
-
-
-### [v0.3.12]
-- Released on: Sep 15, 2021.
-- Minor fix: wrong hints for empty queue.
-- Load queue faster.
-- Remove dependency of openssl.
-- Remove dependency of urlqstring.
-
-### [v0.3.11]
-- Released on: Sep 13, 2021.
-- Load faster by loading queue after app start.
-- Remove dependency of ogg-metadata.
-- Display version info in both tui and cli.
-- Could override music directory with command line arguments.
-
-### [v0.3.10]
-- Released on: Sep 11, 2021.
-- New: ogg vorbis format support.
-
-### [v0.3.9]
-- Released on: Sep 7, 2021.
-- New: flac format support.
-- Refactor invidious.rs.
-
-### [v0.3.8]
-- Released on: Sep 4, 2021.
-- Remove the usage of configr, also make the app minimal.
-- Change hotkey for help to Ctrl+h.
-- Rearrange components in tag editor.
-- Embed duration into tag. Load faster.
-- Remove dependency of mp3-duration.
-- Minor fix: lyric lang_ext was set to wrong names.
-
-### [v0.3.7] 
-- Released on: Sep 2, 2021.
-- Fix table focus issue.
-- Fix invidious search slow down the whole program.
-- Change http client from reqwest to ureq, to make the app minimal, thus speed up compilation.
-
-### [v0.3.6] 
-- Released on: Aug 31, 2021.
-- Remove the dependency of unicode truncate, as tui-realm-stdlib implemented width for table.
-- Fix playlist sorting with characters of mixed languages.
-- Speed up load_queue and sort playlist.
-- Minor fix: duration display in queue.
-
-### [v0.3.5] 
-- Released on: Aug 26, 2021.
-- Refactoring status line, to show download success or fail message.
-- Parsing output of youtube-dl to select downloaded song in playlist.
-- Embed all lyrics after youtube download. Switch lyric with "T" key while playing.
-- Show popup messages on top right corner.
-- Sort file name(including chinese) in tree.
-- Can delete single lyric from tag editor.
-- Currently only mp3 support several lyrics.
-
-
-### [v0.3.4] 
-- Released on: Aug 24 2021. 
-- Refactoring lyric mod to songtag mod.
-- Run songtag search in threads so it'll not block tageditor.
-- Refactoring youtube_options and no more search error with youtube.
-
-### [v0.3.3] 
-- Released on: August 21, 2021.
-- Run songtag search in parallel to save some time in tageditor.
-
-## Implemented features(changelog before v0.3.3):
-- [x] Music library below ~/Music, can be changed via editing $HOME/.config/termusic/config.toml
-- [x] Pause/Skip
-- [x] Seek forward/backward
-- [x] USLT lyric
-- [x] Album Photo display(only for kitty terminal)
-- [x] Youtube-dl integration
-- [x] lyric and tag download
-- [x] yank and paste in playlist
-- [x] Lyric offset adjustment 
-- [x] Local service to fetch lyrics
-- [x] Download song in tag editor
-- [x] Configuration v0.2.6
-- [x] Local service for kugou v0.2.10
-- [x] Youtube-dl progress indication(indicated by status line)
-- [x] Youtube search by invidious V0.2.7(from the same dialogue of download)
-- [x] Local service for migu v0.2.8
-- [x] m4a format support v0.2.12
-- [x] switch to Gstreamer playing backend in order to support m4a v0.2.12
-- [x] m4a meta support v0.3.0
-- [x] Invidious servers are random selected and verified, thus no configuration is needed.v0.3.2
-
-## Thanks for
-=======
 ## Thanks
->>>>>>> b90b718f
 - [tui-realm](https://github.com/veeso/tui-realm) 
 - [termscp](https://github.com/veeso/termscp)
 - [netease-cloud-music-gtk](https://github.com/gmg137/netease-cloud-music-gtk)
