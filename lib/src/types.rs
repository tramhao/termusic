use std::path::PathBuf;
use std::sync::Arc;

use crate::config::v2::tui::{keys::KeyBinding, theme::styles::ColorTermusic};
use crate::ids::{IdConfigEditor, IdKey};
use crate::invidious::{Instance, YoutubeVideo};
use crate::library_db::SearchCriteria;
use crate::podcast::{EpData, PodcastFeed, PodcastNoId};
use crate::songtag::SongTag;
use anyhow::{anyhow, Result};
use image::DynamicImage;

#[derive(Clone, PartialEq, Eq, Debug)]
pub enum Msg {
    // AppClose,
    ConfigEditor(ConfigEditorMsg),
    DataBase(DBMsg),
    DeleteConfirmCloseCancel,
    DeleteConfirmCloseOk,
    DeleteConfirmShow,
    Download(DLMsg),
    ErrorPopupClose,
    GeneralSearch(GSMsg),
    HelpPopupShow,
    HelpPopupClose,
    Layout(MainLayoutMsg),
    Library(LIMsg),
    LyricMessage(LyricMsg),
    LyricCycle,
    LyricAdjustDelay(i64),
    Player(PlayerMsg),
    Playlist(PLMsg),
    Podcast(PCMsg),
    /// Closes the Quit Popup, if it was shown without quitting.
    QuitPopupCloseCancel,
    /// Always will directly quit.
    QuitPopupCloseOk,
    /// Either shows the Quit Dialog if enabled, or if dialog is disabled, directly quits
    QuitPopupShow,
    SavePlaylist(SavePlaylistMsg),
    TagEditor(TEMsg),
    UpdatePhoto,
    YoutubeSearch(YSMsg),
    Xywh(XYWHMsg),

    /// Force a redraw because of some change.
    ///
    /// This is necessary as `Components` do not have access to `Model.redraw`.
    ///
    /// For example pushing ARROW DOWN to change the selection in a table.
    ForceRedraw,
}

#[derive(Debug, Clone, Copy, PartialEq, Eq)]
pub enum MainLayoutMsg {
    /// Switch to the Music library view
    TreeView,
    /// Switch to the Database view
    DataBase,
    /// Switch to the Podcast view
    Podcast,
<<<<<<< HEAD
    /// Switch to the DLNA Server view
=======
    /// Switch to the DLNA server view
>>>>>>> 44a98055
    DlnaServer,
}

/// Player relates messages
#[derive(Debug, Clone, Copy, PartialEq, Eq)]
pub enum PlayerMsg {
    ToggleGapless,
    TogglePause,
    VolumeUp,
    VolumeDown,
    SpeedUp,
    SpeedDown,
    SeekForward,
    SeekBackward,
}

/// Save Playlist Popup related messages
#[derive(Debug, Clone, PartialEq, Eq)]
pub enum SavePlaylistMsg {
    PopupShow,
    PopupCloseCancel,
    PopupUpdate(String),
    PopupCloseOk(String),
    ConfirmCloseCancel,
    ConfirmCloseOk(String),
}

#[derive(Clone, Copy, PartialEq, Eq, Debug)]
pub enum XYWHMsg {
    /// Toggle the hidden / shown status of the displayed image.
    ToggleHidden,
    MoveLeft,
    MoveRight,
    MoveUp,
    MoveDown,
    ZoomIn,
    ZoomOut,
}

pub type DLMsgURL = Arc<str>;

#[derive(Clone, PartialEq, Eq, Debug)]
pub enum DLMsg {
    /// Indicates a Start of a download.
    ///
    /// `(Url, Title)`
    DownloadRunning(DLMsgURL, String),
    /// Indicates the Download was a Success, though termusic post-processing is not done yet.
    ///
    /// `(Url)`
    DownloadSuccess(DLMsgURL),
    /// Indicates the Download thread finished in both Success or Error.
    ///
    /// `(Url, Filename)`
    DownloadCompleted(DLMsgURL, Option<String>),
    /// Indicates that the Download has Errored and has been aborted.
    ///
    /// `(Url, Title, ErrorAsString)`
    DownloadErrDownload(DLMsgURL, String, String),
    /// Indicates that the Download was a Success, but termusic post-processing failed.
    /// Like re-saving tags after editing.
    ///
    /// `(Url, Title)`
    DownloadErrEmbedData(DLMsgURL, String),

    // TODO: The Following 2 things have absolutely nothing to-do with Download
    /// Show a status message in the TUI.
    ///
    /// `((Title, Text))`
    MessageShow((String, String)),
    /// Hide a status message in the TUI.
    ///
    /// `((Title, Text))`
    MessageHide((String, String)),

    // TODO: The Following 2 things have absolutely nothing to-do with Download
    /// Fetching & loading the image was a success, with the image.
    FetchPhotoSuccess(ImageWrapper),
    /// Fetching & loading the image has failed, with error message.
    /// `(ErrorAsString)`
    FetchPhotoErr(String),
}

#[derive(Clone, Copy, PartialEq, Eq, Debug)]
pub enum LyricMsg {
    LyricTextAreaBlurUp,
    LyricTextAreaBlurDown,
}

#[derive(Clone, PartialEq, Eq, Debug)]
pub enum ConfigEditorMsg {
    PodcastDirBlurDown,
    PodcastDirBlurUp,
    PodcastSimulDownloadBlurDown,
    PodcastSimulDownloadBlurUp,
    PodcastMaxRetriesBlurDown,
    PodcastMaxRetriesBlurUp,

    AlbumPhotoAlignBlurDown,
    AlbumPhotoAlignBlurUp,
    ChangeLayout,
    CloseCancel,
    CloseOk,
    ColorChanged(IdConfigEditor, ColorTermusic),
    SymbolChanged(IdConfigEditor, String),
    ConfigChanged,
    ConfigSaveOk,
    ConfigSaveCancel,
    ExitConfirmationBlurDown,
    ExitConfirmationBlurUp,
    ExtraYtdlpArgsBlurDown,
    ExtraYtdlpArgsBlurUp,
    Open,
    KeyFocus(KFMsg),
    MusicDirBlurDown,
    MusicDirBlurUp,

    PlaylistDisplaySymbolBlurDown,
    PlaylistDisplaySymbolBlurUp,
    PlaylistRandomTrackBlurDown,
    PlaylistRandomTrackBlurUp,
    PlaylistRandomAlbumBlurDown,
    PlaylistRandomAlbumBlurUp,

    LibraryForegroundBlurDown,
    LibraryForegroundBlurUp,
    LibraryBackgroundBlurDown,
    LibraryBackgroundBlurUp,
    LibraryBorderBlurDown,
    LibraryBorderBlurUp,
    LibraryHighlightBlurDown,
    LibraryHighlightBlurUp,
    LibraryHighlightSymbolBlurDown,
    LibraryHighlightSymbolBlurUp,

    PlaylistForegroundBlurDown,
    PlaylistForegroundBlurUp,
    PlaylistBackgroundBlurDown,
    PlaylistBackgroundBlurUp,
    PlaylistBorderBlurDown,
    PlaylistBorderBlurUp,
    PlaylistHighlightBlurDown,
    PlaylistHighlightBlurUp,
    PlaylistHighlightSymbolBlurDown,
    PlaylistHighlightSymbolBlurUp,

    ProgressForegroundBlurDown,
    ProgressForegroundBlurUp,
    ProgressBackgroundBlurDown,
    ProgressBackgroundBlurUp,
    ProgressBorderBlurDown,
    ProgressBorderBlurUp,

    LyricForegroundBlurDown,
    LyricForegroundBlurUp,
    LyricBackgroundBlurDown,
    LyricBackgroundBlurUp,
    LyricBorderBlurDown,
    LyricBorderBlurUp,

    ThemeSelectBlurDown,
    ThemeSelectBlurUp,
    ThemeSelectLoad(usize),

    KeyChange(IdKey, KeyBinding),
    SaveLastPositionBlurDown,
    SaveLastPosotionBlurUp,
    SeekStepBlurDown,
    SeekStepBlurUp,
    KillDaemonBlurDown,
    KillDaemonBlurUp,

    PlayerUseMprisBlurDown,
    PlayerUseMprisBlurUp,
    PlayerUseDiscordBlurDown,
    PlayerUseDiscordBlurUp,
    PlayerPortBlurDown,
    PlayerPortBlurUp,

    CurrentlyPlayingTrackSymbolBlurDown,
    CurrentlyPlayingTrackSymbolBlurUp,

    ImportantPopupForegroundBlurDown,
    ImportantPopupForegroundBlurUp,
    ImportantPopupBackgroundBlurDown,
    ImportantPopupBackgroundBlurUp,
    ImportantPopupBorderBlurDown,
    ImportantPopupBorderBlurUp,

    FallbackForegroundBlurDown,
    FallbackForegroundBlurUp,
    FallbackBackgroundBlurDown,
    FallbackBackgroundBlurUp,
    FallbackBorderBlurDown,
    FallbackBorderBlurUp,
    FallbackHighlightBlurDown,
    FallbackHighlightBlurUp,
}

#[derive(Clone, Copy, Debug, PartialEq, Eq)]
pub enum KFMsg {
    DatabaseAddAllBlurDown,
    DatabaseAddAllBlurUp,
    DatabaseAddSelectedBlurDown,
    DatabaseAddSelectedBlurUp,
    GlobalConfigBlurDown,
    GlobalConfigBlurUp,
    GlobalDownBlurDown,
    GlobalDownBlurUp,
    GlobalGotoBottomBlurDown,
    GlobalGotoBottomBlurUp,
    GlobalGotoTopBlurDown,
    GlobalGotoTopBlurUp,
    GlobalHelpBlurDown,
    GlobalHelpBlurUp,
    GlobalLayoutTreeviewBlurDown,
    GlobalLayoutTreeviewBlurUp,
    GlobalLayoutDatabaseBlurDown,
    GlobalLayoutDatabaseBlurUp,
    GlobalLeftBlurDown,
    GlobalLeftBlurUp,
    GlobalLyricAdjustForwardBlurDown,
    GlobalLyricAdjustForwardBlurUp,
    GlobalLyricAdjustBackwardBlurDown,
    GlobalLyricAdjustBackwardBlurUp,
    GlobalLyricCycleBlurDown,
    GlobalLyricCycleBlurUp,
    GlobalPlayerNextBlurDown,
    GlobalPlayerNextBlurUp,
    GlobalPlayerPreviousBlurDown,
    GlobalPlayerPreviousBlurUp,
    GlobalPlayerSeekForwardBlurDown,
    GlobalPlayerSeekForwardBlurUp,
    GlobalPlayerSeekBackwardBlurDown,
    GlobalPlayerSeekBackwardBlurUp,
    GlobalPlayerSpeedUpBlurDown,
    GlobalPlayerSpeedUpBlurUp,
    GlobalPlayerSpeedDownBlurDown,
    GlobalPlayerSpeedDownBlurUp,
    GlobalPlayerToggleGaplessBlurDown,
    GlobalPlayerToggleGaplessBlurUp,
    GlobalPlayerTogglePauseBlurDown,
    GlobalPlayerTogglePauseBlurUp,
    GlobalQuitBlurDown,
    GlobalQuitBlurUp,
    GlobalRightBlurDown,
    GlobalRightBlurUp,
    GlobalUpBlurDown,
    GlobalUpBlurUp,
    GlobalVolumeDownBlurDown,
    GlobalVolumeDownBlurUp,
    GlobalVolumeUpBlurDown,
    GlobalVolumeUpBlurUp,
    GlobalSavePlaylistBlurDown,
    GlobalSavePlaylistBlurUp,
    LibraryDeleteBlurDown,
    LibraryDeleteBlurUp,
    LibraryLoadDirBlurDown,
    LibraryLoadDirBlurUp,
    LibraryPasteBlurDown,
    LibraryPasteBlurUp,
    LibrarySearchBlurDown,
    LibrarySearchBlurUp,
    LibrarySearchYoutubeBlurDown,
    LibrarySearchYoutubeBlurUp,
    LibraryTagEditorBlurDown,
    LibraryTagEditorBlurUp,
    LibraryYankBlurDown,
    LibraryYankBlurUp,
    PlaylistDeleteBlurDown,
    PlaylistDeleteBlurUp,
    PlaylistDeleteAllBlurDown,
    PlaylistDeleteAllBlurUp,
    PlaylistShuffleBlurDown,
    PlaylistShuffleBlurUp,
    PlaylistModeCycleBlurDown,
    PlaylistModeCycleBlurUp,
    PlaylistPlaySelectedBlurDown,
    PlaylistPlaySelectedBlurUp,
    PlaylistSearchBlurDown,
    PlaylistSearchBlurUp,
    PlaylistSwapDownBlurDown,
    PlaylistSwapDownBlurUp,
    PlaylistSwapUpBlurDown,
    PlaylistSwapUpBlurUp,
    PlaylistAddRandomAlbumBlurDown,
    PlaylistAddRandomAlbumBlurUp,
    PlaylistAddRandomTracksBlurDown,
    PlaylistAddRandomTracksBlurUp,
    LibrarySwitchRootBlurDown,
    LibrarySwitchRootBlurUp,
    LibraryAddRootBlurDown,
    LibraryAddRootBlurUp,
    LibraryRemoveRootBlurDown,
    LibraryRemoveRootBlurUp,
    GlobalLayoutPodcastBlurDown,
    GlobalLayoutPodcastBlurUp,
    GlobalXywhMoveLeftBlurDown,
    GlobalXywhMoveLeftBlurUp,
    GlobalXywhMoveRightBlurDown,
    GlobalXywhMoveRightBlurUp,
    GlobalXywhMoveUpBlurDown,
    GlobalXywhMoveUpBlurUp,
    GlobalXywhMoveDownBlurDown,
    GlobalXywhMoveDownBlurUp,
    GlobalXywhZoomInBlurDown,
    GlobalXywhZoomInBlurUp,
    GlobalXywhZoomOutBlurDown,
    GlobalXywhZoomOutBlurUp,
    GlobalXywhHideBlurDown,
    GlobalXywhHideBlurUp,
    PodcastMarkPlayedBlurDown,
    PodcastMarkPlayedBlurUp,
    PodcastMarkAllPlayedBlurDown,
    PodcastMarkAllPlayedBlurUp,
    PodcastEpDownloadBlurDown,
    PodcastEpDownloadBlurUp,
    PodcastEpDeleteFileBlurDown,
    PodcastEpDeleteFileBlurUp,
    PodcastDeleteFeedBlurDown,
    PodcastDeleteFeedBlurUp,
    PodcastDeleteAllFeedsBlurDown,
    PodcastDeleteAllFeedsBlurUp,
    PodcastSearchAddFeedBlurDown,
    PodcastSearchAddFeedBlurUp,
    PodcastRefreshFeedBlurDown,
    PodcastRefreshFeedBlurUp,
    PodcastRefreshAllFeedsBlurDown,
    PodcastRefreshAllFeedsBlurUp,
}

/// Basically a Tree Node, but without having to include `tui-realm-treeview` as another dependency for lib
#[derive(Debug, Clone, PartialEq, Eq)]
pub struct RecVec<T, V> {
    pub id: T,
    pub value: V,
    pub children: Vec<RecVec<T, V>>,
}

#[derive(Clone, Debug, PartialEq, Eq)]
pub enum LIMsg {
    TreeStepInto(String),
    TreeStepOut,
    TreeBlur,
    Yank,
    Paste,
    SwitchRoot,
    AddRoot,
    RemoveRoot,

    /// A requested node is ready from loading.
    /// `(Tree, FocusNode)`
    TreeNodeReady(RecVec<PathBuf, String>, Option<String>),
}

#[derive(Clone, Copy, Debug, PartialEq, Eq)]
pub enum DBMsg {
    /// Add all Track Results (from view `Tracks`) to the playlist
    AddAllToPlaylist,
    /// Add a single Track Result (from view `Tracks`) to the playlist
    AddPlaylist(usize),
    /// Add all Results (from view `Result`) to the playlist
    AddAllResultsToPlaylist,
    /// Add a single result (from view `Result`) to the playlist
    AddResultToPlaylist(usize),
    CriteriaBlurDown,
    CriteriaBlurUp,
    /// Search Results (for view `Result`) from a `Database`(view) index
    SearchResult(SearchCriteria),
    SearchResultBlurDown,
    SearchResultBlurUp,
    /// Serarch Tracks (for view `Tracks`) from a `Result`(view) index
    SearchTrack(usize),
    SearchTracksBlurDown,
    SearchTracksBlurUp,

    AddAllResultsConfirmShow,
    AddAllResultsConfirmCancel,
}

#[derive(Clone, Debug, PartialEq, Eq)]
pub enum PCMsg {
    PodcastBlurDown,
    PodcastBlurUp,
    EpisodeBlurDown,
    EpisodeBlurUp,
    PodcastAddPopupShow,
    PodcastAddPopupCloseOk(String),
    PodcastAddPopupCloseCancel,
    SyncData((i64, PodcastNoId)),
    NewData(PodcastNoId),
    Error(PodcastFeed),
    PodcastSelected(usize),
    DescriptionUpdate,
    EpisodeAdd(usize),
    EpisodeMarkPlayed(usize),
    EpisodeMarkAllPlayed,
    PodcastRefreshOne(usize),
    PodcastRefreshAll,
    FetchPodcastStart(String),
    EpisodeDownload(usize),
    DLStart(EpData),
    DLComplete(EpData),
    DLResponseError(EpData),
    DLFileCreateError(EpData),
    DLFileWriteError(EpData),
    EpisodeDeleteFile(usize),
    FeedDeleteShow,
    FeedDeleteCloseOk,
    FeedDeleteCloseCancel,
    FeedsDeleteShow,
    FeedsDeleteCloseOk,
    FeedsDeleteCloseCancel,
    SearchItunesCloseCancel,
    SearchItunesCloseOk(usize),
    SearchSuccess(Vec<PodcastFeed>),
    SearchError(String),
}

/// Playlist Library View messages
#[derive(Clone, Debug, PartialEq, Eq)]
pub enum PLMsg {
    NextSong,
    PrevSong,
    /// Change focus to the next view
    PlaylistTableBlurDown,
    /// Change focus to the previous view
    PlaylistTableBlurUp,
    /// Add a directory / file to the playlist
    Add(PathBuf),
    /// Remove INDEX from playlist
    Delete(usize),
    /// Clear the Playlist
    DeleteAll,
    /// Select the next mode in the list
    ///
    /// see `termusicplayback::playlist::Loop` for all modes
    LoopModeCycle,
    /// Play a specific index
    PlaySelected(usize),
    /// Shuffle the current items in the playlist
    Shuffle,
    /// Swap a entry at INDEX with +1 (down)
    SwapDown(usize),
    /// Swap a entry at INDEX with -1 (up)
    SwapUp(usize),
    /// Start choosing random albums to be added to the playlist
    AddRandomAlbum,
    /// Start choosing random tracks to be added to the playlist
    AddRandomTracks,
}
#[derive(Clone, Debug, PartialEq, Eq)]
pub enum GSMsg {
    PopupShowDatabase,
    PopupShowLibrary,
    PopupShowPlaylist,
    PopupShowEpisode,
    PopupShowPodcast,
    PopupShowDlnaServer,
    PopupCloseCancel,
    InputBlur,
    PopupUpdateDatabase(String),
    PopupUpdateLibrary(String),
    PopupUpdatePlaylist(String),
    PopupUpdateEpisode(String),
    PopupUpdatePodcast(String),
    TableBlur,
    PopupCloseEpisodeAddPlaylist,
    PopupCloseDatabaseAddPlaylist,
    PopupCloseLibraryAddPlaylist,
    PopupCloseOkLibraryLocate,
    PopupClosePlaylistPlaySelected,
    PopupCloseOkPlaylistLocate,
    PopupCloseOkEpisodeLocate,
    PopupCloseOkPodcastLocate,
}

#[derive(Clone, Debug, PartialEq, Eq)]
pub enum YSMsg {
    InputPopupShow,
    InputPopupCloseCancel,
    InputPopupCloseOk(String),
    TablePopupNext,
    TablePopupPrevious,
    TablePopupCloseCancel,
    TablePopupCloseOk(usize),

    /// The youtube search was a success, with all values.
    YoutubeSearchSuccess(YoutubeOptions),
    /// Indicates that the youtube search has failed, with error message.
    ///
    /// `(ErrorAsString)`
    YoutubeSearchFail(String),
}
#[derive(Clone, Debug, PartialEq, Eq)]
pub enum TEMsg {
    TagEditorRun(String),
    TagEditorClose,
    TECounterDeleteOk,
    TEDownload(usize),
    TEEmbed(usize),
    TEFocus(TFMsg),
    TERename,
    TESearch,
    TESelectLyricOk(usize),

    TESearchLyricResult(SongTagRecordingResult),
}

#[derive(Clone, Copy, Debug, PartialEq, Eq)]
pub enum TFMsg {
    CounterDeleteBlurDown,
    CounterDeleteBlurUp,
    InputArtistBlurDown,
    InputArtistBlurUp,
    InputTitleBlurDown,
    InputTitleBlurUp,
    InputAlbumBlurDown,
    InputAlbumBlurUp,
    InputGenreBlurDown,
    InputGenreBlurUp,
    SelectLyricBlurDown,
    SelectLyricBlurUp,
    TableLyricOptionsBlurDown,
    TableLyricOptionsBlurUp,
    TextareaLyricBlurDown,
    TextareaLyricBlurUp,
}

#[derive(Debug, Clone, PartialEq, Eq)]
pub enum SongTagRecordingResult {
    Finish(Vec<SongTag>),
}

#[derive(Clone, PartialEq, Debug)]
pub struct ImageWrapper {
    pub data: DynamicImage,
}
impl Eq for ImageWrapper {}

#[derive(Clone, PartialEq, Eq, Debug)]
pub struct YoutubeOptions {
    pub items: Vec<YoutubeVideo>,
    pub page: u32,
    pub invidious_instance: Instance,
}

impl Default for YoutubeOptions {
    fn default() -> Self {
        Self {
            items: Vec::new(),
            page: 1,
            invidious_instance: crate::invidious::Instance::default(),
        }
    }
}

impl YoutubeOptions {
    pub fn get_by_index(&self, index: usize) -> Result<&YoutubeVideo> {
        if let Some(item) = self.items.get(index) {
            return Ok(item);
        }
        Err(anyhow!("index not found"))
    }

    pub async fn prev_page(&mut self) -> Result<()> {
        if self.page > 1 {
            self.page -= 1;
            self.items = self.invidious_instance.get_search_query(self.page).await?;
        }
        Ok(())
    }

    pub async fn next_page(&mut self) -> Result<()> {
        self.page += 1;
        self.items = self.invidious_instance.get_search_query(self.page).await?;
        Ok(())
    }

    #[must_use]
    pub const fn page(&self) -> u32 {
        self.page
    }
}<|MERGE_RESOLUTION|>--- conflicted
+++ resolved
@@ -59,11 +59,7 @@
     DataBase,
     /// Switch to the Podcast view
     Podcast,
-<<<<<<< HEAD
-    /// Switch to the DLNA Server view
-=======
     /// Switch to the DLNA server view
->>>>>>> 44a98055
     DlnaServer,
 }
 
