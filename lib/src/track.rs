use crate::library_db::const_unknown::{UNKNOWN_ARTIST, UNKNOWN_TITLE};
use crate::podcast::episode::Episode;
/**
 * MIT License
 *
 * termusic - Copyright (c) 2021 Larry Hao
 *
 * Permission is hereby granted, free of charge, to any person obtaining a copy
 * of this software and associated documentation files (the "Software"), to deal
 * in the Software without restriction, including without limitation the rights
 * to use, copy, modify, merge, publish, distribute, sublicense, and/or sell
 * copies of the Software, and to permit persons to whom the Software is
 * furnished to do so, subject to the following conditions:
 *
 * The above copyright notice and this permission notice shall be included in all
 * copies or substantial portions of the Software.
 *
 * THE SOFTWARE IS PROVIDED "AS IS", WITHOUT WARRANTY OF ANY KIND, EXPRESS OR
 * IMPLIED, INCLUDING BUT NOT LIMITED TO THE WARRANTIES OF MERCHANTABILITY,
 * FITNESS FOR A PARTICULAR PURPOSE AND NONINFRINGEMENT. IN NO EVENT SHALL THE
 * AUTHORS OR COPYRIGHT HOLDERS BE LIABLE FOR ANY CLAIM, DAMAGES OR OTHER
 * LIABILITY, WHETHER IN AN ACTION OF CONTRACT, TORT OR OTHERWISE, ARISING FROM,
 * OUT OF OR IN CONNECTION WITH THE SOFTWARE OR THE US OR OTHER DEALINGS IN THE
 * SOFTWARE.
 */
use crate::songtag::lrc::Lyric;
use crate::utils::get_parent_folder;
use anyhow::{bail, Result};
use id3::frame::Lyrics;
use lofty::config::WriteOptions;
use lofty::picture::{Picture, PictureType};
use lofty::prelude::{Accessor, AudioFile, ItemKey, TagExt, TaggedFileExt};
use lofty::tag::{ItemValue, Tag as LoftyTag, TagItem};
use lofty::{file::FileType, probe::Probe};
use std::convert::From;
use std::ffi::OsStr;
use std::fs::rename;
<<<<<<< HEAD
use std::path::Path;
=======
use std::fs::File;
use std::io::BufReader;
use std::path::{Path, PathBuf};
>>>>>>> 84dde224
use std::str::FromStr;
use std::time::{Duration, SystemTime};

// TODO: use this for database migration
/// This is the old string that was used as default for "artist" & "album"
///
/// this value is currently unused, but this will stay here as a reminder until the database is migrated
#[allow(unused)]
pub const UNSUPPORTED: &str = "Unsupported?";

/// Location types for a Track, could be a local file with [`LocationType::Path`] or a remote URI with [`LocationType::Uri`]
#[derive(Clone, Debug, PartialEq)]
pub enum LocationType {
    /// A Local file, for use with [`MediaType::Music`]
    Path(PathBuf),
    /// A remote URI, for use with [`MediaType::LiveRadio`] and [`MediaType::Podcast`]
    Uri(String),
}

impl From<PathBuf> for LocationType {
    fn from(value: PathBuf) -> Self {
        Self::Path(value)
    }
}

#[derive(Clone, Debug)]
pub struct Track {
    /// The URI or the Path of the file
    location: LocationType,
    pub media_type: MediaType,

    /// Artist of the song
    artist: Option<String>,
    /// Album of the song
    album: Option<String>,
    /// Title of the song
    title: Option<String>,
    /// Duration of the song
    duration: Duration,
    pub last_modified: SystemTime,
    /// USLT lyrics
    lyric_frames: Vec<Lyrics>,
    lyric_selected_index: usize,
    parsed_lyric: Option<Lyric>,
    picture: Option<Picture>,
    album_photo: Option<String>,
    file_type: Option<FileType>,
    // Date
    // Track
    genre: Option<String>,
    // Composer
    // Performer
    // Disc
    // Comment
    pub podcast_localfile: Option<String>,
}

impl PartialEq for Track {
    fn eq(&self, other: &Self) -> bool {
        self.location == other.location
    }
}

#[derive(Clone, Copy, Debug, PartialEq, Eq)]
pub enum MediaType {
    Music,
    Podcast,
    LiveRadio,
}

impl Track {
    /// Create a new [`MediaType::Podcast`] track
    #[allow(clippy::cast_sign_loss)]
    pub fn from_episode(ep: &Episode) -> Self {
        let lyric_frames: Vec<Lyrics> = Vec::new();
        let mut podcast_localfile: Option<String> = None;
        if let Some(path) = &ep.path {
            if path.exists() {
                podcast_localfile = Some(path.to_string_lossy().to_string());
            }
        }

        Self {
            artist: Some("Episode".to_string()),
            album: None,
            title: Some(ep.title.clone()),
            location: LocationType::Uri(ep.url.clone()),
            duration: Duration::from_secs(ep.duration.unwrap_or(0) as u64),
            last_modified: SystemTime::now(),
            lyric_frames,
            lyric_selected_index: 0,
            parsed_lyric: None,
            picture: None,
            album_photo: ep.image_url.clone(),
            file_type: None,
            genre: None,
            media_type: MediaType::Podcast,
            podcast_localfile,
        }
    }


    /// Create a new [`MediaType::Music`] track
    pub fn read_from_path<P: AsRef<Path>>(path: P, for_db: bool) -> Result<Self> {
        let path = path.as_ref();

        let probe = Probe::open(path)?;

        let mut song = Self::new(LocationType::Path(path.to_path_buf()), MediaType::Music);
        if let Ok(mut tagged_file) = probe.read() {
            // We can at most get the duration and file type at this point
            let properties = tagged_file.properties();
            song.duration = properties.duration();
            song.file_type = Some(tagged_file.file_type());

            if let Some(tag) = tagged_file.primary_tag_mut() {
<<<<<<< HEAD
                // Check for a length tag (Ex. TLEN in ID3v2)
                if let Some(len_tag) = tag.get_string(&ItemKey::Length) {
                    song.duration = Duration::from_millis(len_tag.parse::<u64>()?);
                }

                song.artist = tag.artist().map(std::borrow::Cow::into_owned);
                song.album = tag.album().map(std::borrow::Cow::into_owned);
                song.title = tag.title().map(std::borrow::Cow::into_owned);
                song.genre = tag.genre().map(std::borrow::Cow::into_owned);
                song.media_type = MediaType::Music;

                if for_db {
                    return Ok(song);
                }

                // Get all of the lyrics tags
                let mut lyric_frames: Vec<Lyrics> = Vec::new();
                create_lyrics(tag, &mut lyric_frames);

                song.parsed_lyric = lyric_frames
                    .first()
                    .map(|lf| Lyric::from_str(&lf.text).ok())
                    .and_then(|pl| pl);
                song.lyric_frames = lyric_frames;

                // Get the picture (not necessarily the front cover)
                let mut picture = tag
                    .pictures()
                    .iter()
                    .find(|pic| pic.pic_type() == PictureType::CoverFront)
                    .cloned();
                if picture.is_none() {
                    picture = tag.pictures().first().cloned();
                }

                song.picture = picture;
=======
                Self::process_tag(path, tag, &mut song, &file_type, for_db)?;
            } else if let Some(tag) = tagged_file.first_tag_mut() {
                Self::process_tag(path, tag, &mut song, &file_type, for_db)?;
            } else {
                warn!("File \"{}\" does not have any tags!", path.display());
>>>>>>> 84dde224
            }
        }

        let parent_folder = get_parent_folder(path);

        if let Ok(files) = std::fs::read_dir(parent_folder) {
            for f in files.flatten() {
                let path = f.path();
                if let Some(extension) = path.extension() {
                    if extension == "jpg" || extension == "png" {
                        song.album_photo = Some(path.to_string_lossy().to_string());
                    }
                }
            }
        }

        Ok(song)
    }


    /// Process a given [`LoftyTag`] into the given `track`
    fn process_tag(
        path: &Path,
        tag: &mut LoftyTag,
        track: &mut Track,
        file_type: &Option<FileType>,
        for_db: bool,
    ) -> Result<()> {
        // Check for a length tag (Ex. TLEN in ID3v2)
        if let Some(len_tag) = tag.get_string(&ItemKey::Length) {
            track.duration = Duration::from_millis(len_tag.parse::<u64>()?);
        }

        track.artist = tag.artist().map(std::borrow::Cow::into_owned);
        track.album = tag.album().map(std::borrow::Cow::into_owned);
        track.title = tag.title().map(std::borrow::Cow::into_owned);
        track.genre = tag.genre().map(std::borrow::Cow::into_owned);
        track.media_type = MediaType::Music;

        if for_db {
            return Ok(());
        }

        // Get all of the lyrics tags
        let mut lyric_frames: Vec<Lyrics> = Vec::new();
        match file_type {
            Some(FileType::Mpeg) => {
                let mut reader = BufReader::new(File::open(path)?);
                // let file = MPEGFile::read_from(&mut reader, false)?;
                let file = MpegFile::read_from(&mut reader, ParseOptions::new())?;

                if let Some(id3v2_tag) = file.id3v2() {
                    for lyrics_frame in id3v2_tag.unsync_text() {
                        let mut language =
                            String::from_utf8_lossy(&lyrics_frame.language).to_string();
                        if language.len() < 3 {
                            language = "eng".to_string();
                        }
                        lyric_frames.push(Lyrics {
                            lang: language,
                            description: lyrics_frame.description.clone(),
                            text: lyrics_frame.content.clone(),
                        });
                    }
                }
            }
            _ => {
                create_lyrics(tag, &mut lyric_frames);
            }
        };
        track.parsed_lyric = lyric_frames
            .first()
            .map(|lf| Lyric::from_str(&lf.text).ok())
            .and_then(|pl| pl);
        track.lyric_frames = lyric_frames;

        // Get the picture (not necessarily the front cover)
        let mut picture = tag
            .pictures()
            .iter()
            .find(|pic| pic.pic_type() == PictureType::CoverFront)
            .cloned();
        if picture.is_none() {
            picture = tag.pictures().first().cloned();
        }

        track.picture = picture;

        Ok(())
    }


    /// Create a new [`MediaType::LiveRadio`] track
    pub fn new_radio(url: &str) -> Self {
        let mut track = Self::new(LocationType::Uri(url.to_string()), MediaType::LiveRadio);
        track.artist = Some("Radio".to_string());
        track.title = Some("Radio Station".to_string());
        track.album = Some("Live".to_string());
        track
    }

    fn new(location: LocationType, media_type: MediaType) -> Self {
        let duration = Duration::from_secs(0);
        let lyric_frames: Vec<Lyrics> = Vec::new();
        let mut last_modified = SystemTime::now();
        let mut title = None;

        if let LocationType::Path(path) = &location {
            if let Ok(meta) = path.metadata() {
                if let Ok(modified) = meta.modified() {
                    last_modified = modified;
                }
            }

            title = path.file_stem().and_then(OsStr::to_str).map(String::from);
        }

        Self {
            file_type: None,
            artist: None,
            album: None,
            title,
            duration,
            location,
            parsed_lyric: None,
            lyric_frames,
            lyric_selected_index: 0,
            picture: None,
            album_photo: None,
            last_modified,
            genre: None,
            media_type,
            podcast_localfile: None,
        }
    }

    pub fn adjust_lyric_delay(&mut self, time_pos: Duration, offset: i64) -> Result<()> {
        if let Some(lyric) = self.parsed_lyric.as_mut() {
            lyric.adjust_offset(time_pos, offset);
            let text = lyric.as_lrc_text();
            self.set_lyric(&text, "Adjusted");
            self.save_tag()?;
        }
        Ok(())
    }

    pub fn cycle_lyrics(&mut self) -> Result<&Lyrics> {
        if self.lyric_frames_is_empty() {
            bail!("no lyrics embedded");
        }

        self.lyric_selected_index += 1;
        if self.lyric_selected_index >= self.lyric_frames.len() {
            self.lyric_selected_index = 0;
        }

        if let Some(f) = self.lyric_frames.get(self.lyric_selected_index) {
            if let Ok(parsed_lyric) = Lyric::from_str(&f.text) {
                self.parsed_lyric = Some(parsed_lyric);
                return Ok(f);
            }
        }

        bail!("cycle lyrics error")
    }

    pub const fn parsed_lyric(&self) -> Option<&Lyric> {
        self.parsed_lyric.as_ref()
    }

    pub fn set_parsed_lyric(&mut self, pl: Option<Lyric>) {
        self.parsed_lyric = pl;
    }

    pub fn lyric_frames_remove_selected(&mut self) {
        self.lyric_frames.remove(self.lyric_selected_index);
    }

    pub fn set_lyric_selected_index(&mut self, index: usize) {
        self.lyric_selected_index = index;
    }

    pub const fn lyric_selected_index(&self) -> usize {
        self.lyric_selected_index
    }

    pub fn lyric_selected(&self) -> Option<&Lyrics> {
        if self.lyric_frames.is_empty() {
            return None;
        }
        if let Some(lf) = self.lyric_frames.get(self.lyric_selected_index) {
            return Some(lf);
        }
        None
    }

    pub fn lyric_frames_is_empty(&self) -> bool {
        self.lyric_frames.is_empty()
    }

    pub fn lyric_frames_len(&self) -> usize {
        if self.lyric_frames.is_empty() {
            return 0;
        }
        self.lyric_frames.len()
    }

    pub fn lyric_frames(&self) -> Option<Vec<Lyrics>> {
        if self.lyric_frames.is_empty() {
            return None;
        }
        Some(self.lyric_frames.clone())
    }

    pub const fn picture(&self) -> Option<&Picture> {
        self.picture.as_ref()
    }
    pub fn album_photo(&self) -> Option<&str> {
        self.album_photo.as_deref()
    }

    /// Optionally return the artist of the song
    /// If `None` it wasn't able to read the tags
    pub fn artist(&self) -> Option<&str> {
        self.artist.as_deref()
    }

    pub fn set_artist(&mut self, a: &str) {
        self.artist = Some(a.to_string());
    }

    /// Optionally return the song's album
    /// If `None` failed to read the tags
    pub fn album(&self) -> Option<&str> {
        self.album.as_deref()
    }

    pub fn set_album(&mut self, album: &str) {
        self.album = Some(album.to_string());
    }

    pub fn genre(&self) -> Option<&str> {
        self.genre.as_deref()
    }

    #[allow(unused)]
    pub fn set_genre(&mut self, genre: &str) {
        self.genre = Some(genre.to_string());
    }

    /// Optionally return the title of the song
    /// If `None` it wasn't able to read the tags
    pub fn title(&self) -> Option<&str> {
        self.title.as_deref()
    }

    pub fn set_title(&mut self, title: &str) {
        self.title = Some(title.to_string());
    }

    /// Get the full Path or URI of the track, if its a local file
    pub fn file(&self) -> Option<&str> {
        match &self.location {
            LocationType::Path(path_buf) => path_buf.to_str(),
            LocationType::Uri(uri) => Some(uri),
        }
    }

    /// Get the directory the track is in, if its a local file
    pub fn directory(&self) -> Option<&str> {
        if let LocationType::Path(path) = &self.location {
            // not using "utils::get_parent_directory" as if a track is "LocationType::Path", it should have a directory and a file in the path
            path.parent().and_then(Path::to_str)
        } else {
            None
        }
    }

    /// Get the extension of the track, if its a local file
    pub fn ext(&self) -> Option<&str> {
        if let LocationType::Path(path) = &self.location {
            path.extension().and_then(OsStr::to_str)
        } else {
            None
        }
    }

    pub const fn duration(&self) -> Duration {
        self.duration
    }

    pub fn duration_formatted(&self) -> String {
        Self::duration_formatted_short(&self.duration)
    }

    pub fn duration_formatted_short(d: &Duration) -> String {
        let duration_hour = d.as_secs() / 3600;
        let duration_min = (d.as_secs() % 3600) / 60;
        let duration_secs = d.as_secs() % 60;

        if duration_hour == 0 {
            format!("{duration_min:0>2}:{duration_secs:0>2}")
        } else {
            format!("{duration_hour}:{duration_min:0>2}:{duration_secs:0>2}")
        }
    }

    /// Get the `file_name` or the full URI of the current Track
    pub fn name(&self) -> Option<&str> {
        match &self.location {
            LocationType::Path(path) => path.file_name().and_then(OsStr::to_str),
            // TODO: should this really return the uri here instead of None?
            LocationType::Uri(uri) => Some(uri),
        }
    }

    pub fn save_tag(&mut self) -> Result<()> {
        if let Some(file_path) = self.file() {
            let tag_type = match self.file_type {
                Some(file_type) => file_type.primary_tag_type(),
                None => return Ok(()),
            };

            let mut tag = LoftyTag::new(tag_type);
            self.update_tag(&mut tag);

            if !self.lyric_frames_is_empty() {
                if let Some(lyric_frames) = self.lyric_frames() {
                    for l in lyric_frames {
                        tag.push(TagItem::new(ItemKey::Lyrics, ItemValue::Text(l.text)));
                    }
                }
            }

            if let Some(any_picture) = self.picture().cloned() {
                tag.push_picture(any_picture);
            }

            tag.save_to_path(file_path, WriteOptions::new())?;
        }

        self.rename_by_tag()?;
        Ok(())
    }

    fn rename_by_tag(&mut self) -> Result<()> {
        if let Some(ext) = self.ext() {
            let new_name = format!(
                "{}-{}.{}",
                self.artist().unwrap_or(UNKNOWN_ARTIST),
                self.title().unwrap_or(UNKNOWN_TITLE),
                ext,
            );

            let new_name_path: &Path = Path::new(new_name.as_str());
            if let Some(file) = self.file() {
                let p_old: &Path = Path::new(file);
                if let Some(p_prefix) = p_old.parent() {
                    let p_new = p_prefix.join(new_name_path);
                    rename(p_old, &p_new)?;
                    self.location = LocationType::Path(p_new);
                }
            }
        }

        Ok(())
    }

    pub fn set_lyric(&mut self, lyric_str: &str, lang_ext: &str) {
        let mut lyric_frames = self.lyric_frames.clone();
        match self.lyric_frames.get(self.lyric_selected_index) {
            Some(lyric_frame) => {
                lyric_frames.remove(self.lyric_selected_index);
                lyric_frames.insert(
                    self.lyric_selected_index,
                    Lyrics {
                        text: lyric_str.to_string(),
                        ..lyric_frame.clone()
                    },
                );
            }
            None => {
                lyric_frames.push(Lyrics {
                    lang: "eng".to_string(),
                    description: lang_ext.to_string(),
                    text: lyric_str.to_string(),
                });
            }
        }
        self.lyric_frames = lyric_frames;
    }

    pub fn set_photo(&mut self, picture: Picture) {
        self.picture = Some(picture);
    }

    fn update_tag<T: Accessor>(&self, tag: &mut T) {
        tag.set_artist(
            self.artist()
                .map_or_else(|| String::from(UNKNOWN_ARTIST), str::to_string),
        );

        tag.set_title(
            self.title()
                .map_or_else(|| String::from(UNKNOWN_TITLE), str::to_string),
        );

        tag.set_album(self.album().map_or_else(String::new, str::to_string));
        tag.set_genre(self.genre().map_or_else(String::new, str::to_string));
    }
}

fn create_lyrics(tag: &mut LoftyTag, lyric_frames: &mut Vec<Lyrics>) {
    let lyrics = tag.take(&ItemKey::Lyrics);
    for lyric in lyrics {
        if let ItemValue::Text(lyrics_text) = lyric.value() {
            lyric_frames.push(Lyrics {
                lang: lyric.lang().escape_ascii().to_string(),
                description: lyric.description().to_string(),
                text: lyrics_text.to_string(),
            });
        }
    }
}<|MERGE_RESOLUTION|>--- conflicted
+++ resolved
@@ -35,13 +35,9 @@
 use std::convert::From;
 use std::ffi::OsStr;
 use std::fs::rename;
-<<<<<<< HEAD
-use std::path::Path;
-=======
 use std::fs::File;
 use std::io::BufReader;
 use std::path::{Path, PathBuf};
->>>>>>> 84dde224
 use std::str::FromStr;
 use std::time::{Duration, SystemTime};
 
@@ -158,7 +154,6 @@
             song.file_type = Some(tagged_file.file_type());
 
             if let Some(tag) = tagged_file.primary_tag_mut() {
-<<<<<<< HEAD
                 // Check for a length tag (Ex. TLEN in ID3v2)
                 if let Some(len_tag) = tag.get_string(&ItemKey::Length) {
                     song.duration = Duration::from_millis(len_tag.parse::<u64>()?);
@@ -195,13 +190,6 @@
                 }
 
                 song.picture = picture;
-=======
-                Self::process_tag(path, tag, &mut song, &file_type, for_db)?;
-            } else if let Some(tag) = tagged_file.first_tag_mut() {
-                Self::process_tag(path, tag, &mut song, &file_type, for_db)?;
-            } else {
-                warn!("File \"{}\" does not have any tags!", path.display());
->>>>>>> 84dde224
             }
         }
 
