--- conflicted
+++ resolved
@@ -150,10 +150,6 @@
     pub fn encrypt_id(id: &str) -> String {
         let magic = b"3go8&$8*3*3h0k(2)2";
         let magic_len = magic.len();
-<<<<<<< HEAD
-        // let id = id;
-=======
->>>>>>> 28cc04e5
         let mut song_id = id.to_string().into_bytes();
         id.as_bytes().iter().enumerate().for_each(|(i, sid)| {
             song_id[i] = *sid ^ magic[i % magic_len];
